import { fail } from '@sveltejs/kit';
import { validateField } from '$lib/validation/validationRules.js';

/** @type {import('./$types').Actions} */
export const actions = {
	default: async ({ request }) => {
		const rawFormData = await request.formData();
		const formData = Object.fromEntries(rawFormData.entries());

		console.log("Received form data:", formData);

		const errors = [];
		for (const [id, value] of Object.entries(formData)) {
			const { error, message } = validateField(id, value);
			if (error) {
				errors.push(`${id}: ${message}`);
			}
		}

		// Ensure required fields exist
		if (!formData['target-url']) {
			errors.push("target-url: Target URL is required.");
		}

		if (errors.length > 0) {
			return fail(400, {
				error: true,
				message: errors.join(" "),
				values: formData
			});
		}

		const transformedData = {
			target_url: formData["target-url"],
			depth: formData["depth"] ? Number(formData["depth"]) : undefined,
			max_pages: formData["max-pages"] ? Number(formData["max-pages"]) : undefined,
			delay: formData["delay"] ? Number(formData["delay"]) : undefined,
			proxy: formData["proxy"] ? Number(formData["proxy"]) : undefined,
			user_agent: formData["user-agent"] ? formData["user-agent"] : undefined,
			excluded_urls: formData["excluded-urls"] ? formData["excluded-urls"] : undefined,
			crawl_date: formData["crawl-date"] ? formData["crawl-date"] : undefined,
			crawl_time: formData["crawl-time"] ? formData["crawl-time"] : undefined,
		};

		try {
			const response = await fetch("http://127.0.0.1:8000/api/crawler", {
				method: "POST",
				headers: {
					"Content-Type": "application/json",
					Accept: "application/json"
				},
				body: JSON.stringify(transformedData)
			});

			let json;
			try {
				json = await response.json();
				console.log("Backend response:", json);
			} catch (e) {
				console.warn("Could not parse JSON:", e.message);
			}

			if (!response.ok) {
				return fail(response.status, {
					error: true,
					message: `Backend error: ${response.statusText}`,
					values: formData
				});
			}

			return {
				success: true,
<<<<<<< HEAD
				message: 'Crawler launched successfully.',
				values: formData,
				jobId: json.job_id // Pass the job ID to the frontend
=======
				message: "All good!",
				values: formData
>>>>>>> 02d32f9a
			};
		} catch (error) {
			console.error("Uncaught server error:", error);
			return fail(500, {
				error: true,
				message: "Internal server error",
				values: formData
			});
		}

		// FOR TESTING ONLY
		// console.log('🚫 Skipping actual backend request for testing...');
		// console.log('📤 Payload that would have been sent:', transformedData);
		
		// return {
		// 	success: true,
		// 	message: 'Simulated fuzzer launch successful (no backend call made).',
		// 	values: formData
		// };
	}
};<|MERGE_RESOLUTION|>--- conflicted
+++ resolved
@@ -70,14 +70,10 @@
 
 			return {
 				success: true,
-<<<<<<< HEAD
 				message: 'Crawler launched successfully.',
 				values: formData,
 				jobId: json.job_id // Pass the job ID to the frontend
-=======
-				message: "All good!",
-				values: formData
->>>>>>> 02d32f9a
+
 			};
 		} catch (error) {
 			console.error("Uncaught server error:", error);
