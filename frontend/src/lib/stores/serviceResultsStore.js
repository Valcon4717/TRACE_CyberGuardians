--- conflicted
+++ resolved
@@ -6,12 +6,7 @@
  */
 export const serviceResults = writable({
 	crawler: [],
-<<<<<<< HEAD
 	credGenAI: [],
 	bruteForce: [],
 	fuzzer: [],
 });
-=======
-	bruteForce: [],
-});
->>>>>>> 29b250c3
