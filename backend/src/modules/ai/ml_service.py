import logging
from pydantic import BaseModel
from typing import Optional, List, Dict, Any, Tuple
from datetime import datetime
import asyncio
import os
import json
from fastapi import HTTPException

from src.modules.ai.credential_generator import Credential_Generator
from src.modules.ai.nlp import NLP
from src.modules.ai.web_scraper import WebScraper

# set up the logging
logging.basicConfig(level=logging.INFO)
logger = logging.getLogger(__name__)

# Track the different Jobs
running_jobs = {}
# Format: {job_id: {status, created_at, config, progress, urls_processed, total_urls, logs, task}}
job_results = {}
# Format: {job_id: {status, results_file, completed_at, logs}}
active_connections = {}
# Format: {job_id: [websocket1, websocket2,...]}

# Pydantic models
class MLConfig(BaseModel):
    """
    Configuration model for ML jobs
    """
<<<<<<< HEAD
=======
    # TODO: get rid of the target_urls field
    #target_urls: List[str]
    folder_path: str = "src/database/raw_html/"
    wordlist_path: Optional[str] = None
>>>>>>> 82d37719
    credential_count: Optional[int] = 10
    wordlist: Optional[str] = None
    min_username_length: Optional[int] = 12
    username_caps: Optional[bool] = True
    username_numbers: Optional[bool] = True
    username_symbols: Optional[bool] = True
    min_password_length: Optional[int] = 12
    password_caps: Optional[bool] = True
    password_numbers: Optional[bool] = True
    password_symbols: Optional[bool] = True

    class Config:
        alias_generator = lambda field_name: field_name.replace('_', '-')
        populate_by_name = True

class MLJobResponse(BaseModel):
    """
    Response model for ML job status.
    """
    job_id: str
    message: str
    status: str
    progress: Optional[float] = 0
    step: Optional[str] = "initializing"
    total_steps: int = 3  # WebScraper -> NLP -> Credential_Generator

class CredentialItem(BaseModel):
    """
    Model for a single credential item.
    """
    id: int
    username: str
    username_score: float
    password: str
    is_secure: bool
    password_evaluation: str

class CredentialResults(BaseModel):
    """
    Model for the completed credential results
    """
    results: List[CredentialItem]

class MLProgressTracker:
    """
    Tracks progress of an ML job and broadcasts updates
    """
    def __init__(self, job_id):
        self.job_id = job_id
        self.total_processed = 0
        self.logs = []
        self.current_step = "initializing"
        self.steps = ["web_scraping", "nlp_processing", "credential_generation"]
        self.step_index = -1

    def add_log(self, message):
        """Add a log message and broadcast it to connected clients"""
        timestamp = datetime.now().strftime('%m-%d-%Y %H:%M:%S')
        log_entry = f'[{timestamp}] {message}'
        self.logs.append(log_entry)

        # Update the logs in running_jobs
        if self.job_id in running_jobs:
            running_jobs[self.job_id]['logs'] = self.logs.copy() 
        logger.info(f'ML Job {self.job_id}: {message}')

        # Broadcast the log message to the connected websockets
        self._broadcast_message('log', {'message': log_entry})

    def next_step(self):
        """Move to the next step in the ML pipeline"""
        self.step_index += 1
        if self.step_index < len(self.steps):
            self.current_step = self.steps[self.step_index]
            progress = (self.step_index + 1) / len(self.steps) * 100
            
            # Update the job status
            if self.job_id in running_jobs:
                running_jobs[self.job_id].update({
                    'progress': progress,
                    'step': self.current_step
                })
            
            # Broadcast the step update
            self._broadcast_message('progress', {
                'progress': progress,
                'step': self.current_step,
                'step_index': self.step_index,
                'total_steps': len(self.steps)
            })
            
            self.add_log(f'Starting step: {self.current_step}')
            return self.current_step
        return None

    def set_status(self, status):
        """Set job status and broadcast to connected clients"""
        if self.job_id in running_jobs:
            running_jobs[self.job_id]['status'] = status
            self.add_log(f'Job status changed to: {status}')

            # Broadcast the status update
            self._broadcast_message('status', {'status': status})

    def _broadcast_message(self, message_type, data):
        """Broadcast a message to all connected clients through websockets"""
        message = {
            'type': message_type,
            'job_id': self.job_id,
            'data': data
        }

        # Send to all clients
        if self.job_id in active_connections:
            for websocket in active_connections[self.job_id]:
                asyncio.create_task(websocket.send_json(message))

async def run_ml_task(job_id: str, config: MLConfig):
    """
    Run an ML job asynchronously and update state.
    """
    tracker = MLProgressTracker(job_id)
    tracker.add_log(f'Starting ML job with config: {config.model_dump()}')
    
    csv_file = None
    credentials = []
    
    try:
        # Update job status
        tracker.set_status('running')
        running_jobs[job_id]['started_at'] = datetime.now().isoformat()
        
        # Step 1: Web Scraping
        step = tracker.next_step()
        tracker.add_log('Starting web scraping')
        
<<<<<<< HEAD
        # TODO: Update when webscraper is ready
        # database_path = '/src/database/raw_html'
        # scraper = WebScraper(database_path)
        # csv_file = await scraper.scrape_pages()
        tracker.add_log('Skipping web scraping for now')
        csv_file = 'src/database/ai/scraped_output.csv'
=======
        # Convert target_urls to a list if it's not already
        """
        if not isinstance(config.target_urls, list):
            config.target_urls = [config.target_urls]
        """

        scraper = WebScraper(config.folder_path)
        csv_file = await scraper.scrape_pages()
>>>>>>> 82d37719
        
        if not csv_file:
            raise ValueError("Web scraping failed to produce a CSV file")
        
        tracker.add_log(f'Web scraping completed, saved to {csv_file}')
        
        # Step 2: NLP Processing
        step = tracker.next_step()
        tracker.add_log('Starting NLP processing')
        
        nlp = NLP()
        nlp.subroutine(csv_file)
        
        tracker.add_log('NLP processing completed')
        
        # Step 3: Credential Generation
        step = tracker.next_step()
        tracker.add_log('Starting credential generation')

        if config.wordlist:
            wordlist_path = f'src/database/ai/temp_wordlist_{job_id}.txt'
            with open(wordlist_path, 'w') as f:
                f.write(config.wordlist)
        else:
            raise ValueError("No wordlist provided")

        cred_gen = Credential_Generator(
            csv_path=csv_file,
            wordlist_path=wordlist_path,
            min_username_length=config.min_username_length,
            username_caps=config.username_caps,
            username_numbers=config.username_numbers,
            username_special_chars=config.username_symbols,
            min_password_length=config.min_password_length,
            password_caps=config.password_caps,
            password_numbers=config.password_numbers,
            password_special_chars=config.password_symbols
            )
        if config.min_username_length:
            cred_gen.min_username_length = config.min_username_length
        if config.min_password_length:
            cred_gen.min_password_length = config.min_password_length
            
        # Ensure credential_count is an integer
        credential_count = config.credential_count
        if not isinstance(credential_count, int):
            credential_count = int(credential_count)
            
        credentials = cred_gen.generate_credentials(count=credential_count)
        
        # Process the credentials
        cred_gen.process_ai_wordlist(credentials)
        
        # Save results to a JSON file for API access
        results_file = f'src/database/ai/ml_credentials_{job_id}.json'
        
        # Convert credentials to a list of dictionaries
        credential_dicts = []
        for i, (username, password) in enumerate(credentials):
            username_score = cred_gen.calculate_username_strength(username)
            password_response = cred_gen.calculate_password_strength(password)
            is_secure = "secure" in password_response.lower()
            
            credential_dicts.append({
                "id": i,
                "username": username,
                "username_score": username_score,
                "password": password,
                "is_secure": is_secure,
                "password_evaluation": password_response
            })
        
        # Save to JSON file
        with open(results_file, 'w') as f:
            json.dump(credential_dicts, f, indent=2)
            
        tracker.add_log(f'Credential generation completed, saved to {results_file}')
        
        # Update job status
        job_results[job_id] = {
            'status': 'completed',
            'results_file': results_file,  
            'completed_at': datetime.now().isoformat(),
            'logs': tracker.logs.copy(), 
        }
        
        # Broadcast completion message
        await asyncio.sleep(1)  # short pause to ensure frontend is in ready state
        tracker._broadcast_message('completed', {
            'progress': 100,
            'message': 'ML job completed successfully',
            'credentials_count': len(credentials)
        })

        # Remove from running jobs
        running_jobs[job_id]['status'] = 'completed'
        await asyncio.sleep(10)
        if job_id in running_jobs:
            del running_jobs[job_id]
            
        tracker.add_log(f'Job {job_id} completed successfully')
        
    except Exception as e:
        error_message = f'Error in ML job: {str(e)}'
        logger.error(f'Error in ML job {job_id}: {e}')
        tracker.add_log(error_message)
        
        # Broadcast the error message
        tracker._broadcast_message('error', {
            'message': error_message,
        })
        
        # Update job status to error
        if job_id in running_jobs:
            running_jobs[job_id]['status'] = 'error'
            running_jobs[job_id]['error'] = error_message
            
            # Move to job_results
            job_results[job_id] = {
                'status': 'error',
                'error': error_message,
                'completed_at': datetime.now().isoformat(),
                'logs': tracker.logs.copy()
            }
            
            # Remove from running jobs
            del running_jobs[job_id]

def get_job_status_message(job_id: str) -> Dict[str, Any]:
    """
    Generate a status message for a job based on its current state.
    """
    if job_id in running_jobs:
        job = running_jobs[job_id]
        return {
            "type": "status",
            "job_id": job_id,
            "data": {
                "status": job.get("status", "unknown"),
                "progress": job.get("progress", 0),
                "step": job.get("step", "initializing"),
                "created_at": job.get("created_at", ""),
                "started_at": job.get("started_at", "")
            }
        }
    elif job_id in job_results:
        job = job_results[job_id]
        return {
            "type": "status",
            "job_id": job_id,
            "data": {
                "status": job.get("status", "completed"),
                "progress": 100,
                "completed_at": job.get("completed_at", ""),
                "error": job.get("error", None)
            }
        }
    else:
        return {
            "type": "error",
            "job_id": job_id,
            "data": {"message": f"Job {job_id} not found"}
        }
    
def get_job_logs(job_id: str) -> List[str]:
    """
    Retrieve logs for a specific job.
    """
    logger.info(f"Getting logs for ML job: {job_id}")
    if job_id in running_jobs and "logs" in running_jobs[job_id]:
        logger.info(f"Found {len(running_jobs[job_id]['logs'])} logs in running job {job_id}")
        return running_jobs[job_id]["logs"]
    elif job_id in job_results and "logs" in job_results[job_id]:
        logger.info(f"Found {len(job_results[job_id]['logs'])} logs in completed job {job_id}")
        return job_results[job_id]["logs"]
    logger.warning(f"No logs found for ML job {job_id}")
    return []<|MERGE_RESOLUTION|>--- conflicted
+++ resolved
@@ -23,18 +23,17 @@
 active_connections = {}
 # Format: {job_id: [websocket1, websocket2,...]}
 
+
 # Pydantic models
 class MLConfig(BaseModel):
     """
     Configuration model for ML jobs
     """
-<<<<<<< HEAD
-=======
+
     # TODO: get rid of the target_urls field
-    #target_urls: List[str]
+    # target_urls: List[str]
     folder_path: str = "src/database/raw_html/"
     wordlist_path: Optional[str] = None
->>>>>>> 82d37719
     credential_count: Optional[int] = 10
     wordlist: Optional[str] = None
     min_username_length: Optional[int] = 12
@@ -47,13 +46,15 @@
     password_symbols: Optional[bool] = True
 
     class Config:
-        alias_generator = lambda field_name: field_name.replace('_', '-')
+        alias_generator = lambda field_name: field_name.replace("_", "-")
         populate_by_name = True
 
+
 class MLJobResponse(BaseModel):
     """
     Response model for ML job status.
     """
+
     job_id: str
     message: str
     status: str
@@ -61,10 +62,12 @@
     step: Optional[str] = "initializing"
     total_steps: int = 3  # WebScraper -> NLP -> Credential_Generator
 
+
 class CredentialItem(BaseModel):
     """
     Model for a single credential item.
     """
+
     id: int
     username: str
     username_score: float
@@ -72,16 +75,20 @@
     is_secure: bool
     password_evaluation: str
 
+
 class CredentialResults(BaseModel):
     """
     Model for the completed credential results
     """
+
     results: List[CredentialItem]
 
+
 class MLProgressTracker:
     """
     Tracks progress of an ML job and broadcasts updates
     """
+
     def __init__(self, job_id):
         self.job_id = job_id
         self.total_processed = 0
@@ -92,17 +99,17 @@
 
     def add_log(self, message):
         """Add a log message and broadcast it to connected clients"""
-        timestamp = datetime.now().strftime('%m-%d-%Y %H:%M:%S')
-        log_entry = f'[{timestamp}] {message}'
+        timestamp = datetime.now().strftime("%m-%d-%Y %H:%M:%S")
+        log_entry = f"[{timestamp}] {message}"
         self.logs.append(log_entry)
 
         # Update the logs in running_jobs
         if self.job_id in running_jobs:
-            running_jobs[self.job_id]['logs'] = self.logs.copy() 
-        logger.info(f'ML Job {self.job_id}: {message}')
+            running_jobs[self.job_id]["logs"] = self.logs.copy()
+        logger.info(f"ML Job {self.job_id}: {message}")
 
         # Broadcast the log message to the connected websockets
-        self._broadcast_message('log', {'message': log_entry})
+        self._broadcast_message("log", {"message": log_entry})
 
     def next_step(self):
         """Move to the next step in the ML pipeline"""
@@ -110,75 +117,66 @@
         if self.step_index < len(self.steps):
             self.current_step = self.steps[self.step_index]
             progress = (self.step_index + 1) / len(self.steps) * 100
-            
+
             # Update the job status
             if self.job_id in running_jobs:
-                running_jobs[self.job_id].update({
-                    'progress': progress,
-                    'step': self.current_step
-                })
-            
+                running_jobs[self.job_id].update(
+                    {"progress": progress, "step": self.current_step}
+                )
+
             # Broadcast the step update
-            self._broadcast_message('progress', {
-                'progress': progress,
-                'step': self.current_step,
-                'step_index': self.step_index,
-                'total_steps': len(self.steps)
-            })
-            
-            self.add_log(f'Starting step: {self.current_step}')
+            self._broadcast_message(
+                "progress",
+                {
+                    "progress": progress,
+                    "step": self.current_step,
+                    "step_index": self.step_index,
+                    "total_steps": len(self.steps),
+                },
+            )
+
+            self.add_log(f"Starting step: {self.current_step}")
             return self.current_step
         return None
 
     def set_status(self, status):
         """Set job status and broadcast to connected clients"""
         if self.job_id in running_jobs:
-            running_jobs[self.job_id]['status'] = status
-            self.add_log(f'Job status changed to: {status}')
+            running_jobs[self.job_id]["status"] = status
+            self.add_log(f"Job status changed to: {status}")
 
             # Broadcast the status update
-            self._broadcast_message('status', {'status': status})
+            self._broadcast_message("status", {"status": status})
 
     def _broadcast_message(self, message_type, data):
         """Broadcast a message to all connected clients through websockets"""
-        message = {
-            'type': message_type,
-            'job_id': self.job_id,
-            'data': data
-        }
+        message = {"type": message_type, "job_id": self.job_id, "data": data}
 
         # Send to all clients
         if self.job_id in active_connections:
             for websocket in active_connections[self.job_id]:
                 asyncio.create_task(websocket.send_json(message))
 
+
 async def run_ml_task(job_id: str, config: MLConfig):
     """
     Run an ML job asynchronously and update state.
     """
     tracker = MLProgressTracker(job_id)
-    tracker.add_log(f'Starting ML job with config: {config.model_dump()}')
-    
+    tracker.add_log(f"Starting ML job with config: {config.model_dump()}")
+
     csv_file = None
     credentials = []
-    
+
     try:
         # Update job status
-        tracker.set_status('running')
-        running_jobs[job_id]['started_at'] = datetime.now().isoformat()
-        
+        tracker.set_status("running")
+        running_jobs[job_id]["started_at"] = datetime.now().isoformat()
+
         # Step 1: Web Scraping
         step = tracker.next_step()
-        tracker.add_log('Starting web scraping')
-        
-<<<<<<< HEAD
-        # TODO: Update when webscraper is ready
-        # database_path = '/src/database/raw_html'
-        # scraper = WebScraper(database_path)
-        # csv_file = await scraper.scrape_pages()
-        tracker.add_log('Skipping web scraping for now')
-        csv_file = 'src/database/ai/scraped_output.csv'
-=======
+        tracker.add_log("Starting web scraping")
+
         # Convert target_urls to a list if it's not already
         """
         if not isinstance(config.target_urls, list):
@@ -187,29 +185,28 @@
 
         scraper = WebScraper(config.folder_path)
         csv_file = await scraper.scrape_pages()
->>>>>>> 82d37719
-        
+
         if not csv_file:
             raise ValueError("Web scraping failed to produce a CSV file")
-        
-        tracker.add_log(f'Web scraping completed, saved to {csv_file}')
-        
+
+        tracker.add_log(f"Web scraping completed, saved to {csv_file}")
+
         # Step 2: NLP Processing
         step = tracker.next_step()
-        tracker.add_log('Starting NLP processing')
-        
+        tracker.add_log("Starting NLP processing")
+
         nlp = NLP()
         nlp.subroutine(csv_file)
-        
-        tracker.add_log('NLP processing completed')
-        
+
+        tracker.add_log("NLP processing completed")
+
         # Step 3: Credential Generation
         step = tracker.next_step()
-        tracker.add_log('Starting credential generation')
+        tracker.add_log("Starting credential generation")
 
         if config.wordlist:
-            wordlist_path = f'src/database/ai/temp_wordlist_{job_id}.txt'
-            with open(wordlist_path, 'w') as f:
+            wordlist_path = f"src/database/ai/temp_wordlist_{job_id}.txt"
+            with open(wordlist_path, "w") as f:
                 f.write(config.wordlist)
         else:
             raise ValueError("No wordlist provided")
@@ -224,97 +221,106 @@
             min_password_length=config.min_password_length,
             password_caps=config.password_caps,
             password_numbers=config.password_numbers,
-            password_special_chars=config.password_symbols
-            )
+            password_special_chars=config.password_symbols,
+        )
         if config.min_username_length:
             cred_gen.min_username_length = config.min_username_length
         if config.min_password_length:
             cred_gen.min_password_length = config.min_password_length
-            
+
         # Ensure credential_count is an integer
         credential_count = config.credential_count
         if not isinstance(credential_count, int):
             credential_count = int(credential_count)
-            
+
         credentials = cred_gen.generate_credentials(count=credential_count)
-        
+
         # Process the credentials
         cred_gen.process_ai_wordlist(credentials)
-        
+
         # Save results to a JSON file for API access
-        results_file = f'src/database/ai/ml_credentials_{job_id}.json'
-        
+        results_file = f"src/database/ai/ml_credentials_{job_id}.json"
+
         # Convert credentials to a list of dictionaries
         credential_dicts = []
         for i, (username, password) in enumerate(credentials):
             username_score = cred_gen.calculate_username_strength(username)
             password_response = cred_gen.calculate_password_strength(password)
             is_secure = "secure" in password_response.lower()
-            
-            credential_dicts.append({
-                "id": i,
-                "username": username,
-                "username_score": username_score,
-                "password": password,
-                "is_secure": is_secure,
-                "password_evaluation": password_response
-            })
-        
+
+            credential_dicts.append(
+                {
+                    "id": i,
+                    "username": username,
+                    "username_score": username_score,
+                    "password": password,
+                    "is_secure": is_secure,
+                    "password_evaluation": password_response,
+                }
+            )
+
         # Save to JSON file
-        with open(results_file, 'w') as f:
+        with open(results_file, "w") as f:
             json.dump(credential_dicts, f, indent=2)
-            
-        tracker.add_log(f'Credential generation completed, saved to {results_file}')
-        
+
+        tracker.add_log(f"Credential generation completed, saved to {results_file}")
+
         # Update job status
         job_results[job_id] = {
-            'status': 'completed',
-            'results_file': results_file,  
-            'completed_at': datetime.now().isoformat(),
-            'logs': tracker.logs.copy(), 
+            "status": "completed",
+            "results_file": results_file,
+            "completed_at": datetime.now().isoformat(),
+            "logs": tracker.logs.copy(),
         }
-        
+
         # Broadcast completion message
         await asyncio.sleep(1)  # short pause to ensure frontend is in ready state
-        tracker._broadcast_message('completed', {
-            'progress': 100,
-            'message': 'ML job completed successfully',
-            'credentials_count': len(credentials)
-        })
+        tracker._broadcast_message(
+            "completed",
+            {
+                "progress": 100,
+                "message": "ML job completed successfully",
+                "credentials_count": len(credentials),
+            },
+        )
 
         # Remove from running jobs
-        running_jobs[job_id]['status'] = 'completed'
+        running_jobs[job_id]["status"] = "completed"
         await asyncio.sleep(10)
         if job_id in running_jobs:
             del running_jobs[job_id]
-            
-        tracker.add_log(f'Job {job_id} completed successfully')
-        
+
+        tracker.add_log(f"Job {job_id} completed successfully")
+
     except Exception as e:
-        error_message = f'Error in ML job: {str(e)}'
-        logger.error(f'Error in ML job {job_id}: {e}')
+        error_message = f"Error in ML job: {str(e)}"
+        logger.error(f"Error in ML job {job_id}: {e}")
         tracker.add_log(error_message)
-        
+
         # Broadcast the error message
-        tracker._broadcast_message('error', {
-            'message': error_message,
-        })
-        
+        tracker._broadcast_message(
+            "error",
+            {
+                "message": error_message,
+            },
+        )
+
         # Update job status to error
         if job_id in running_jobs:
-            running_jobs[job_id]['status'] = 'error'
-            running_jobs[job_id]['error'] = error_message
-            
+            running_jobs[job_id]["status"] = "error"
+            running_jobs[job_id]["error"] = error_message
+
             # Move to job_results
             job_results[job_id] = {
-                'status': 'error',
-                'error': error_message,
-                'completed_at': datetime.now().isoformat(),
-                'logs': tracker.logs.copy()
+                "status": "error",
+                "error": error_message,
+                "completed_at": datetime.now().isoformat(),
+                "logs": tracker.logs.copy(),
             }
-            
+
             # Remove from running jobs
             del running_jobs[job_id]
+
 
 def get_job_status_message(job_id: str) -> Dict[str, Any]:
     """
@@ -330,8 +336,8 @@
                 "progress": job.get("progress", 0),
                 "step": job.get("step", "initializing"),
                 "created_at": job.get("created_at", ""),
-                "started_at": job.get("started_at", "")
-            }
+                "started_at": job.get("started_at", ""),
+            },
         }
     elif job_id in job_results:
         job = job_results[job_id]
@@ -342,26 +348,31 @@
                 "status": job.get("status", "completed"),
                 "progress": 100,
                 "completed_at": job.get("completed_at", ""),
-                "error": job.get("error", None)
-            }
+                "error": job.get("error", None),
+            },
         }
     else:
         return {
             "type": "error",
             "job_id": job_id,
-            "data": {"message": f"Job {job_id} not found"}
+            "data": {"message": f"Job {job_id} not found"},
         }
-    
+
+
 def get_job_logs(job_id: str) -> List[str]:
     """
     Retrieve logs for a specific job.
     """
     logger.info(f"Getting logs for ML job: {job_id}")
     if job_id in running_jobs and "logs" in running_jobs[job_id]:
-        logger.info(f"Found {len(running_jobs[job_id]['logs'])} logs in running job {job_id}")
+        logger.info(
+            f"Found {len(running_jobs[job_id]['logs'])} logs in running job {job_id}"
+        )
         return running_jobs[job_id]["logs"]
     elif job_id in job_results and "logs" in job_results[job_id]:
-        logger.info(f"Found {len(job_results[job_id]['logs'])} logs in completed job {job_id}")
+        logger.info(
+            f"Found {len(job_results[job_id]['logs'])} logs in completed job {job_id}"
+        )
         return job_results[job_id]["logs"]
     logger.warning(f"No logs found for ML job {job_id}")
-    return []+    return []
