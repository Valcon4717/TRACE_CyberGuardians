import logging
from pydantic import BaseModel
from typing import Optional, List, Dict, Any
from datetime import datetime
import asyncio
import os
import json
import time
import random

from src.modules.dbf.dbf_manager import DirectoryBruteForceManager

# Set up logging
logging.basicConfig(level=logging.INFO)
logger = logging.getLogger(__name__)

# Track the different jobs
running_jobs = {}
# Format: {job_id: {status, created_at, config, progress, urls_processed, total_urls, logs_ taks, dbf_instance}}
job_results = {}
# Format: {job_id: {status, results_file, urls_processed, complated_at, logs}}
active_connections = {}
# Format: {job_id: {websocket1, websocket2, ...}}

# Dictionary to keep track of dbf instances
dbf_instances: Dict[str, Any] = {}

# Pydantic models
class DBFConfig(BaseModel):
    """
    Configuration model for DBF jobs
    """
    target_url: str
    wordlist: List[str]
    top_dir: Optional[str] = ''
    hide_status: Optional[List[int]] = None
    show_only_status: Optional[List[int]] = None
    length_filter: Optional[int] = None
    headers: Optional[Dict[str, str]] = None
    attempt_limit: Optional[int] = -1

    # Handles any formatted issues with from the frontend
    class Config:
        alias_generator = lambda field_name: field_name.replace('_', '-')
        populate_by_name = True

    # Log the received data from frontend
    def debug_request(cls, data: dict):
        logger.info(f'Raw request data: {data}')
        for key, value in data.items():
            logger.info(f'Field: {key}, Value: {value}, Type: {type(value)}')
        return data
    
class DBFJobResponse(BaseModel):
    """Response model for DBF job status"""
    job_id: str
    message: str
    status: str
    progress: Optional[float] = 0
    processed_requests: Optional[int] = 0
    filtered_requests: Optional[int] = 0
    requests_per_second: Optional[float] = 0

class DBFResultItem(BaseModel):
    """
    Model for a single DBF result item.
    """
    id: int
    url: str
    status: int
    payload: str
    length: int
    error: bool

class DBFResults(BaseModel):
    """
    Model for the completed DBF results
    """
    results: List[DBFResultItem]

class DBFProgressTracker:
    """
    Tracks progress of a DBF job and broadcasts updates through the websockets
    """
    def __init__(self, job_id):
        self.job_id = job_id
        self.processed_count = 0
        self.filtered_count = 0
        self.total_count = 0
        self.logs = []

    def add_log(self, message):
        """
        Add a log message and broadcast it to the connected clients
        """
        timestamp = datetime.now().isoformat()
        log_entry = f'[{timestamp}] {message}'
        self.logs.append(log_entry)

        # Update the logs in running_jobs 
        if self.job_id in running_jobs:
            running_jobs[self.job_id]['logs'] = self.logs.copy()
        logger.info(f'Job {self.job_id}: {message}')

        # Broadcast the log message to the connected websockets
        self.broadcast_message('log', {'message': log_entry})

    def update_progress_from_callback(self, processed, total, current_payload=None, error=None):
        """
        Update job progress metrics and broadcast to clients - called from the DBF manager callback
        """
        self.processed_count = processed
        
        if self.job_id in running_jobs and 'last_row' in running_jobs[self.job_id]:
            last_row = running_jobs[self.job_id]['last_row']
            self.broadcast_message('new_row', {'row': last_row})

        # Update the job status of the current running job
        if self.job_id in running_jobs:
            if 'progress_start_time' not in running_jobs[self.job_id]:
                running_jobs[self.job_id]['progress_start_time'] = time.time()
                running_jobs[self.job_id]['progress_duration'] = random.uniform(5.0, 15.0)

            # Calcualte progress based on elapsed time
            start_time = running_jobs[self.job_id]['progress_start_time']
            duration = running_jobs[self.job_id]['progress_duration']
            elapsed = time.time() - start_time

            # Calculate a percentage based on the elapsed time, > 99
            if elapsed >= duration:
                progress = 99
            else:
                progress = min(int((elapsed / duration) * 99), 99)

            # Calcualte requests per second
            try:
                rps = self.processed_count / elapsed if elapsed > 0 else 0
            except Exception:
                rps = 0
            
            # Update the metrics in running_jobs
            running_jobs[self.job_id].update({
                'processed_requests': self.processed_count,
                'filtered_requests': self.filtered_count,
                'progress': progress,
                'requests_per_second': rps
            })

            # Broadcast progress update to the connected websockets
            self.broadcast_message('progress', {
                'processed_requests': self.processed_count,
                'filtered_requests': self.filtered_count,
                'progress': progress,
                'requests_per_second': rps,
                'current_payload': current_payload
            })
        
        # Log the progress
        if error:
            self.add_log(f'Error processing {current_payload}: {error}')
        elif current_payload:
            self.add_log(f'Processed: {self.processed_count}/{total}, Current: {current_payload}')
                
    def set_status(self, status):
        """
        Set job status and broadcast to connected clients.
        """
        if self.job_id in running_jobs:
            running_jobs[self.job_id]['status'] = status
            self.add_log(f'Job status changed to: {status}')

            self.broadcast_message('status', {'status': status})

    def broadcast_message(self, message_type, data):
        """
        Broadcast a message to all the connected clients through the websockets.
        """
        message = {
            'type': message_type,
            'job_id': self.job_id,
            'data': data
        }

        # Send it to all the connected clients
        if self.job_id in active_connections:
            for websocket in active_connections[self.job_id]:
                asyncio.create_task(websocket.send_json(message))

    def handle_new_result(self, result):
        """
        Handle a new result from the DBF scan
        """
        self.broadcast_message('new_row', {'row': result})
        self.filtered_count = len(result) if isinstance(result, list) else self.filtered_count + 1

async def run_dbf_task(job_id: str, config: DBFConfig):
    """
    Run a DBF job asynchronously and update state.
    """
    tracker = DBFProgressTracker(job_id)
    tracker.add_log(f'Starting DBF job with config: {config.model_dump()}')
    tracker.total_count = len(config.wordlist)

    try:
        tracker.set_status('running')
        running_jobs[job_id]['started_at'] = datetime.now().isoformat()

        # Initialize the DBF Manager instance
        dbf_manager = DirectoryBruteForceManager()
        dbf_instances[job_id] = dbf_manager

        # Attach the row broadcast callback
        def handle_new_row(row):
            logger.info(f'[Backend] Broadcasting new row for {job_id}: {row["url"]}')
            tracker.broadcast_message('new_row', {'row': row})
        dbf_manager.on_new_row = handle_new_row

        # Attach the progress callback
        def progress_callback(processed, total, current_payload=None, error=None):
            if job_id in running_jobs:
                job_status = running_jobs[job_id].get('status', '')
                if job_status == 'stopped':
                    dbf_manager.stop()
                    raise asyncio.CancelledError('Job stopped by user')
                elif job_status == 'paused':
                    dbf_manager.pause()
                    asyncio.create_task(wait_for_resume(job_id, dbf_manager))
            
            metrics = dbf_manager.get_metrics()
            tracker.filtered_count = metrics['filtered_requests']
            
            tracker.update_progress_from_callback(processed, total, current_payload, error)
            
        dbf_manager.progress_callback = progress_callback

        # Configure the DBF manager
        tracker.add_log('Configuring Directory Brute Force Scan')
        dbf_manager.configure_scan(
            target_url=config.target_url,
            wordlist=config.wordlist,
            top_dir=config.top_dir or '',
            hide_status=config.hide_status or [],
            show_only_status=config.show_only_status or [],
            length_filter=config.length_filter,
            headers=config.headers or {},
            attempt_limit=config.attempt_limit or -1
        )

        # Start the scan
        tracker.add_log('Starting Directory Brute Force scan.')
        await dbf_manager.start_scan()

        # Get the final metrics
        metrics = dbf_manager.get_metrics()

        # Get filtered results
        results = dbf_manager.get_filtered_results()

<<<<<<< HEAD
        results_file = f'src/database/dbf/dbf_results_{job_id}.json'
=======
        results_file = f'dbf_results_{job_id}.json'
>>>>>>> f91965a2
        with open(results_file, 'w') as file:
            json.dump(results, file)

        tracker.add_log(f'Scan completed. Found {len(results)} matching paths.')

        # Update job status
        job_results[job_id] = {
            'status': 'completed',
            'results_file': results_file,
            'processed_requests': metrics['processed_requests'],
            'filtered_requests': metrics['filtered_requests'],
            'requests_per_second': metrics['requests_per_second'],
            'running_time': metrics['running_time'],
            'completed_at': datetime.now().isoformat(),
            'logs': tracker.logs
        }

        # Broadcast completion message
        tracker.broadcast_message('completed', {
            'processed_requests': metrics['processed_requests'],
            'filtered_requests': metrics['filtered_requests'],
            'progress': 100,
            'message': 'Directory Brute Force scan completed successfully.'
        })

        # Remove the instance
        if job_id in dbf_instances:
            del dbf_instances[job_id]
        if job_id in running_jobs:
            del running_jobs[job_id]

        tracker.add_log(f'Job {job_id} completed successfully.')

    # Handle cancellation
    except asyncio.CancelledError:
        tracker.add_log('Job cancelled by user.')

        job_results[job_id] = {
            'status': 'stopped',
            'processed_requests': tracker.processed_count,
            'filtered_requests': tracker.filtered_count,
            'completed_at': datetime.now().isoformat(),
            'logs': tracker.logs
        }

        if job_id in dbf_instances:
            del dbf_instances[job_id]
        if job_id in running_jobs:
            del running_jobs[job_id]

    except Exception as e:
        error_message = f'Error DBF job: {str(e)}'
        logger.error(f'Error in DBF job {job_id}: {e}')
        tracker.add_log(error_message)

        # Broadcast the error message
        tracker.broadcast_message('error', {
            'message': error_message,
        })

        # Update the job status
        if job_id in running_jobs:
            running_jobs[job_id]['status'] = 'error'
            running_jobs[job_id]['error'] = error_message

            job_results[job_id] = {
                'status': 'error',
                'error': error_message,
                'processed_requests': tracker.processed_count,
                'filtered_requests': tracker.filtered_count,
                'completed_at': datetime.now().isoformat(),
                'logs': tracker.logs
            }

            if job_id in dbf_instances:
                del dbf_instances[job_id]
            if job_id in running_jobs:
                del running_jobs[job_id]

async def wait_for_resume(job_id: str, dbf_manager: DirectoryBruteForceManager):
    """
    Wait for job status to change from paused 
    """
    while job_id in running_jobs and running_jobs[job_id].get('status') == 'paused':
        await asyncio.sleep(0.5)

    if job_id in running_jobs and running_jobs[job_id].get('status') == 'stopped':
        dbf_manager.stop()
        raise asyncio.CancelledError('Job stopped while paused.')

    dbf_manager.resume()

def get_job_status_message(job_id: str) -> Dict[str, Any]:
    """
    Generate a status message for a job based on its current state.
    """
    if job_id in running_jobs:
        job = running_jobs[job_id]
        return {
            'type': 'status',
            'job_id': job_id,
            'data': {
                'status': job.get('status', 'unknown'),
                'progress': job.get('progress', 0),
                'processed_requests': job.get('processed_requests', 0),
                'filtered_requests': job.get('filtered_requests', 0),
                'requests_per_second': job.get('requests_per_second', 0),
                'created_at': job.get('created_at', ''),
                'started_at': job.get('started_at', '')
            }
        }
    elif job_id in job_results:
        job = job_results[job_id]
        return {
            'type': 'status',
            'job_id': job_id,
            'data': {
                'status': job.get('status', 'completed'),
                'progress': 100 if job.get('status') == 'completed' else 0,
                'processed_requests': job.get('processed_requests', 0),
                'filtered_requests': job.get('filtered_requests', 0),
                'requests_per_second': job.get('requests_per_second', 0),
                'completed_at': job.get('completed_at', ''),
                'error': job.get('error', None)
            }
        }
    else:
        return {
            'type': 'error',
            'job_id': job_id,
            'data': {'message': f'Job {job_id} not found'}
        }
    
def get_job_logs(job_id: str) -> List[str]:
    """
    Retrieve logs for a specific job.
    """
    if job_id in running_jobs and 'logs' in running_jobs[job_id]:
        return running_jobs[job_id]['logs']
    elif job_id in job_results and 'logs' in job_results[job_id]:
        return job_results[job_id]['logs']
    return []<|MERGE_RESOLUTION|>--- conflicted
+++ resolved
@@ -256,11 +256,7 @@
         # Get filtered results
         results = dbf_manager.get_filtered_results()
 
-<<<<<<< HEAD
-        results_file = f'src/database/dbf/dbf_results_{job_id}.json'
-=======
         results_file = f'dbf_results_{job_id}.json'
->>>>>>> f91965a2
         with open(results_file, 'w') as file:
             json.dump(results, file)
 
