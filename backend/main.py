from fastapi import FastAPI, Request, WebSocket
from fastapi.middleware.cors import CORSMiddleware
from strawberry.fastapi import GraphQLRouter
import logging
import uvicorn
import strawberry
import os
import json
from typing import List, Optional

# Cralwer Routers and Services
from src.modules.scanning.crawler_service_router import get_service_routers as get_crawler_routers
from src.modules.scanning.crawler_service_router import get_websocket_handlers as get_crawler_websocket_handlers
from src.modules.scanning.crawler_service import job_results as crawler_job_results, running_jobs as crawler_running_jobs

# ML Routers and Services
from src.modules.ai.ml_service_router import get_service_routers as get_ml_router
from src.modules.ai.ml_service_router import get_websocket_handlers as get_ml_websocket_handlers
from src.modules.ai.ml_service import job_results as ml_job_results, running_jobs as ml_running_jobs

<<<<<<< HEAD
# DBF Routers and Services
from src.modules.dbf.services.dbf_service_router import get_service_routers as get_dbf_routers
from src.modules.dbf.services.dbf_service_router import get_websocket_handlers as get_dbf_websocket_handlers
from src.modules.dbf.services.dbf_service import job_results as dbf_job_results, running_jobs as dbf_running_jobs
=======
# Fuzzer Routers and Services
from src.modules.fuzzer.service.fuzzer_service_router import get_service_routers as gett_fuzzer_routers
from src.modules.fuzzer.service.fuzzer_service_router import get_websocket_handlers as get_fuzzer_websocket_handlers
from src.modules.fuzzer.service.fuzzer_service import job_results as fuzzer_job_results
from src.modules.fuzzer.service.fuzzer_service import running_jobs as fuzzer_running_jobs
>>>>>>> 7bf4e352

# Set up logging
logging.basicConfig(level=logging.INFO)
logger = logging.getLogger(__name__)

# GraphQL Schema Definitions
@strawberry.type
class CrawlerResultType:
    id: int
    url: str
    parentUrl: Optional[str] = None
    title: str
    wordCount: int
    charCount: int
    linksFound: int
    error: bool

@strawberry.type
class DBFResultType:
    id: int
    url: str
    status: int
    payload: str
    length: int
    error: bool

@strawberry.type
class CredentialType:
    id: int
    username: str
    username_score: float
    password: str
    is_secure: bool
    password_evaluation: str

@strawberry.type
class FuzzerResultType:
    id: int
    response: int
    lines: int
    words: int
    chars: int
    payload: str
    length: int
    error: bool

@strawberry.type
class JobStatus:
    job_id: str
    status: str
    progress: float
    urls_processed: int
    total_urls: int
    created_at: Optional[str] = None
    started_at: Optional[str] = None
    completed_at: Optional[str] = None
    error: Optional[str] = None

@strawberry.type
class Query:
    @strawberry.field
    def get_crawler_results(self, job_id: str) -> List[CrawlerResultType]:
        if job_id in crawler_job_results and 'result_file' in crawler_job_results[job_id]:
            result_file = crawler_job_results[job_id]['result_file']

            if os.path.exists(result_file):
                try:
                    with open(result_file, 'r') as file:
                        data = json.load(file)
                        return [
                            CrawlerResultType(
                                id=index,
                                url=item['url'],
                                title=item['title'],
                                parentUrl=item.get('parentUrl'),
                                wordCount=item['wordCount'],
                                charCount=item['charCount'],
                                linksFound=item['linksFound'],
                                error=item['error'],
                            ) for index, item in enumerate(data)
                        ]
                except Exception as e:
                    logger.error(f'Error reading crawler results: {e}')
                    return []
        return []
    
    @strawberry.field
    def get_dbf_results(self, job_id: str) -> List[DBFResultType]:
        if job_id in dbf_job_results and 'results_file' in dbf_job_results[job_id]:
            results_file = dbf_job_results[job_id]['results_file']

            if os.path.exists(results_file):
                try:
                    with open(results_file, 'r') as file:
                        data = json.load(file)
                        return [
                            DBFResultType(
                                id=item.get('id', index),
                                url=item['url'],
                                status=item['status'],
                                payload=item['payload'],
                                length=item['length'],
                                error=item['erro']
                            ) for index, item in enumerate(data)
                        ]
                except Exception as e:
                    logger.error(f'Error reading DBF results: {e}')
                    return []
        return []
    
    @strawberry.field
    def get_ml_results(self, job_id: str) -> List[CredentialType]:
        if job_id in ml_job_results and 'results_file' in ml_job_results[job_id]:
            result_file = ml_job_results[job_id]['results_file']

            if os.path.exists(result_file):
                try:
                    with open(result_file, 'r') as file:
                        data = json.load(file)
                        return [
                            CredentialType(
                                id=item['id'],
                                username=item['username'],
                                username_score=item['username_score'],
                                password=item['password'],
                                is_secure=item['is_secure'],
                                password_evaluation=item['password_evaluation'],
                            ) for item in data
                        ]
                except Exception as e:
                    logger.error(f'Error reading ML results: {e}')
                    return []
        return []
    
    @strawberry.field
    def get_fuzzer_results(self, job_id: str) -> List[FuzzerResultType]:
        if job_id in fuzzer_job_results and 'results_file' in fuzzer_job_results[job_id]:
            results_file = fuzzer_job_results[job_id]['results_file']

            if os.path.exists(results_file):
                try:
                    with open(results_file, 'r') as file:
                        data = json.load(file)
                        return [
                            FuzzerResultType(
                                id=item['id'],
                                response=item['response'],
                                lines=item['lines'],
                                words=item['words'],
                                chars=item['chars'],
                                payload=item['payload'],
                                length=item['length'],
                                error=item['error'],
                            ) for item in data
                        ]
                
                except Exception as e:
                    logger.error(f'Error reading fuzzer results: {e}')
                    return []
                
        return []
    
    @strawberry.field
    def get_crawler_job_status(self, job_id: str) -> str:
        if job_id in crawler_running_jobs:
            return crawler_running_jobs[job_id]['status']
        if job_id in crawler_job_results:
            return 'completed'
        return 'not found'
    
    @strawberry.field
    def get_dbf_job_status(self, job_id: str) -> str:
        if job_id in dbf_running_jobs:
            return dbf_running_jobs[job_id]['status']
        if job_id in dbf_job_results:
            return 'completed'
        return 'not found'
    
    @strawberry.field
    def get_ml_job_status(self, job_id: str) -> str:
        if job_id in ml_running_jobs:
            return ml_running_jobs[job_id]['status']
        if job_id in ml_job_results:
            return 'completed'
        return 'not found'

    @strawberry.field
    def get_fuzzer_job_status(self, job_id: str) -> str:
        if job_id in fuzzer_running_jobs:
            return fuzzer_running_jobs[job_id]['status']
        if job_id in fuzzer_job_results:
            return 'completed'
        return 'not found'
    
schema = strawberry.Schema(query=Query)
graphql_app = GraphQLRouter(schema)

# Create FastAPI App
app = FastAPI(title='Trace API')

# config CORS to allow request from SveltKit frontend
app.add_middleware(
    CORSMiddleware,
    allow_origins=["http://localhost:5173", "http://127.0.0.1:5173"],
    allow_credentials=True,
    allow_methods=["*"],
    allow_headers=["*"],
)

# Include GraphQL router
app.include_router(graphql_app, prefix='/graphql')

# Register service routers
# Crawler routers
for router in get_crawler_routers():
    app.include_router(router)

# DBF routers
for router in get_dbf_routers():
    app.include_router(router)

# ML router
for router in get_ml_router():
    app.include_router(router)

# Fuzzer router
for router in gett_fuzzer_routers():
    app.include_router(router)

# Register WebSocket handlers
crawler_websocket_handlers = get_crawler_websocket_handlers()
dbf_websocket_handlers = get_dbf_websocket_handlers()
ml_websocket_handlers = get_ml_websocket_handlers()
fuzzer_websocket_handlers = get_fuzzer_websocket_handlers()

# WebSocket endpoint for crawler updates
@app.websocket('/ws/crawler/{job_id}')
async def crawler_socket(websocket: WebSocket, job_id: str):
    await crawler_websocket_handlers["crawler"](websocket, job_id)

@app.websocket('/ws/dbf/{job_id}')
async def dbf_socket(websocket: WebSocket, job_id: str):
    await dbf_websocket_handlers['dbf'](websocket, job_id)

@app.websocket('/ws/ml/{job_id}')
async def ml_socket(websocket: WebSocket, job_id: str):
    await ml_websocket_handlers['ml'](websocket, job_id)

@app.websocket('/ws/fuzzer/{job_id}')
async def fuzzer_socket(websocket: WebSocket, job_id: str):
    await fuzzer_websocket_handlers['fuzzer'](websocket, job_id)

# Root endpoint
@app.get("/")
async def root():
    return {"message": "TRACE API is running."}

# For debugging - print raw request body
@app.post("/api/debug")
async def debug_endpoint(request: Request):
    body = await request.body()
    logger.info(f"Raw request body: {body}")
    try:
        json_body = await request.json()
        logger.info(f"JSON body: {json_body}")
        return {"received": json_body}
    except Exception as e:
        logger.error(f"Error parsing JSON: {e}")
        return {"error": str(e), "raw_body": body.decode()}

if __name__ == "__main__":
    uvicorn.run("main:app", host="127.0.0.1", port=8000, reload=True)<|MERGE_RESOLUTION|>--- conflicted
+++ resolved
@@ -1,304 +1,302 @@
-from fastapi import FastAPI, Request, WebSocket
-from fastapi.middleware.cors import CORSMiddleware
-from strawberry.fastapi import GraphQLRouter
-import logging
-import uvicorn
-import strawberry
-import os
-import json
-from typing import List, Optional
-
-# Cralwer Routers and Services
-from src.modules.scanning.crawler_service_router import get_service_routers as get_crawler_routers
-from src.modules.scanning.crawler_service_router import get_websocket_handlers as get_crawler_websocket_handlers
-from src.modules.scanning.crawler_service import job_results as crawler_job_results, running_jobs as crawler_running_jobs
-
-# ML Routers and Services
-from src.modules.ai.ml_service_router import get_service_routers as get_ml_router
-from src.modules.ai.ml_service_router import get_websocket_handlers as get_ml_websocket_handlers
-from src.modules.ai.ml_service import job_results as ml_job_results, running_jobs as ml_running_jobs
-
-<<<<<<< HEAD
-# DBF Routers and Services
-from src.modules.dbf.services.dbf_service_router import get_service_routers as get_dbf_routers
-from src.modules.dbf.services.dbf_service_router import get_websocket_handlers as get_dbf_websocket_handlers
-from src.modules.dbf.services.dbf_service import job_results as dbf_job_results, running_jobs as dbf_running_jobs
-=======
-# Fuzzer Routers and Services
-from src.modules.fuzzer.service.fuzzer_service_router import get_service_routers as gett_fuzzer_routers
-from src.modules.fuzzer.service.fuzzer_service_router import get_websocket_handlers as get_fuzzer_websocket_handlers
-from src.modules.fuzzer.service.fuzzer_service import job_results as fuzzer_job_results
-from src.modules.fuzzer.service.fuzzer_service import running_jobs as fuzzer_running_jobs
->>>>>>> 7bf4e352
-
-# Set up logging
-logging.basicConfig(level=logging.INFO)
-logger = logging.getLogger(__name__)
-
-# GraphQL Schema Definitions
-@strawberry.type
-class CrawlerResultType:
-    id: int
-    url: str
-    parentUrl: Optional[str] = None
-    title: str
-    wordCount: int
-    charCount: int
-    linksFound: int
-    error: bool
-
-@strawberry.type
-class DBFResultType:
-    id: int
-    url: str
-    status: int
-    payload: str
-    length: int
-    error: bool
-
-@strawberry.type
-class CredentialType:
-    id: int
-    username: str
-    username_score: float
-    password: str
-    is_secure: bool
-    password_evaluation: str
-
-@strawberry.type
-class FuzzerResultType:
-    id: int
-    response: int
-    lines: int
-    words: int
-    chars: int
-    payload: str
-    length: int
-    error: bool
-
-@strawberry.type
-class JobStatus:
-    job_id: str
-    status: str
-    progress: float
-    urls_processed: int
-    total_urls: int
-    created_at: Optional[str] = None
-    started_at: Optional[str] = None
-    completed_at: Optional[str] = None
-    error: Optional[str] = None
-
-@strawberry.type
-class Query:
-    @strawberry.field
-    def get_crawler_results(self, job_id: str) -> List[CrawlerResultType]:
-        if job_id in crawler_job_results and 'result_file' in crawler_job_results[job_id]:
-            result_file = crawler_job_results[job_id]['result_file']
-
-            if os.path.exists(result_file):
-                try:
-                    with open(result_file, 'r') as file:
-                        data = json.load(file)
-                        return [
-                            CrawlerResultType(
-                                id=index,
-                                url=item['url'],
-                                title=item['title'],
-                                parentUrl=item.get('parentUrl'),
-                                wordCount=item['wordCount'],
-                                charCount=item['charCount'],
-                                linksFound=item['linksFound'],
-                                error=item['error'],
-                            ) for index, item in enumerate(data)
-                        ]
-                except Exception as e:
-                    logger.error(f'Error reading crawler results: {e}')
-                    return []
-        return []
-    
-    @strawberry.field
-    def get_dbf_results(self, job_id: str) -> List[DBFResultType]:
-        if job_id in dbf_job_results and 'results_file' in dbf_job_results[job_id]:
-            results_file = dbf_job_results[job_id]['results_file']
-
-            if os.path.exists(results_file):
-                try:
-                    with open(results_file, 'r') as file:
-                        data = json.load(file)
-                        return [
-                            DBFResultType(
-                                id=item.get('id', index),
-                                url=item['url'],
-                                status=item['status'],
-                                payload=item['payload'],
-                                length=item['length'],
-                                error=item['erro']
-                            ) for index, item in enumerate(data)
-                        ]
-                except Exception as e:
-                    logger.error(f'Error reading DBF results: {e}')
-                    return []
-        return []
-    
-    @strawberry.field
-    def get_ml_results(self, job_id: str) -> List[CredentialType]:
-        if job_id in ml_job_results and 'results_file' in ml_job_results[job_id]:
-            result_file = ml_job_results[job_id]['results_file']
-
-            if os.path.exists(result_file):
-                try:
-                    with open(result_file, 'r') as file:
-                        data = json.load(file)
-                        return [
-                            CredentialType(
-                                id=item['id'],
-                                username=item['username'],
-                                username_score=item['username_score'],
-                                password=item['password'],
-                                is_secure=item['is_secure'],
-                                password_evaluation=item['password_evaluation'],
-                            ) for item in data
-                        ]
-                except Exception as e:
-                    logger.error(f'Error reading ML results: {e}')
-                    return []
-        return []
-    
-    @strawberry.field
-    def get_fuzzer_results(self, job_id: str) -> List[FuzzerResultType]:
-        if job_id in fuzzer_job_results and 'results_file' in fuzzer_job_results[job_id]:
-            results_file = fuzzer_job_results[job_id]['results_file']
-
-            if os.path.exists(results_file):
-                try:
-                    with open(results_file, 'r') as file:
-                        data = json.load(file)
-                        return [
-                            FuzzerResultType(
-                                id=item['id'],
-                                response=item['response'],
-                                lines=item['lines'],
-                                words=item['words'],
-                                chars=item['chars'],
-                                payload=item['payload'],
-                                length=item['length'],
-                                error=item['error'],
-                            ) for item in data
-                        ]
-                
-                except Exception as e:
-                    logger.error(f'Error reading fuzzer results: {e}')
-                    return []
-                
-        return []
-    
-    @strawberry.field
-    def get_crawler_job_status(self, job_id: str) -> str:
-        if job_id in crawler_running_jobs:
-            return crawler_running_jobs[job_id]['status']
-        if job_id in crawler_job_results:
-            return 'completed'
-        return 'not found'
-    
-    @strawberry.field
-    def get_dbf_job_status(self, job_id: str) -> str:
-        if job_id in dbf_running_jobs:
-            return dbf_running_jobs[job_id]['status']
-        if job_id in dbf_job_results:
-            return 'completed'
-        return 'not found'
-    
-    @strawberry.field
-    def get_ml_job_status(self, job_id: str) -> str:
-        if job_id in ml_running_jobs:
-            return ml_running_jobs[job_id]['status']
-        if job_id in ml_job_results:
-            return 'completed'
-        return 'not found'
-
-    @strawberry.field
-    def get_fuzzer_job_status(self, job_id: str) -> str:
-        if job_id in fuzzer_running_jobs:
-            return fuzzer_running_jobs[job_id]['status']
-        if job_id in fuzzer_job_results:
-            return 'completed'
-        return 'not found'
-    
-schema = strawberry.Schema(query=Query)
-graphql_app = GraphQLRouter(schema)
-
-# Create FastAPI App
-app = FastAPI(title='Trace API')
-
-# config CORS to allow request from SveltKit frontend
-app.add_middleware(
-    CORSMiddleware,
-    allow_origins=["http://localhost:5173", "http://127.0.0.1:5173"],
-    allow_credentials=True,
-    allow_methods=["*"],
-    allow_headers=["*"],
-)
-
-# Include GraphQL router
-app.include_router(graphql_app, prefix='/graphql')
-
-# Register service routers
-# Crawler routers
-for router in get_crawler_routers():
-    app.include_router(router)
-
-# DBF routers
-for router in get_dbf_routers():
-    app.include_router(router)
-
-# ML router
-for router in get_ml_router():
-    app.include_router(router)
-
-# Fuzzer router
-for router in gett_fuzzer_routers():
-    app.include_router(router)
-
-# Register WebSocket handlers
-crawler_websocket_handlers = get_crawler_websocket_handlers()
-dbf_websocket_handlers = get_dbf_websocket_handlers()
-ml_websocket_handlers = get_ml_websocket_handlers()
-fuzzer_websocket_handlers = get_fuzzer_websocket_handlers()
-
-# WebSocket endpoint for crawler updates
-@app.websocket('/ws/crawler/{job_id}')
-async def crawler_socket(websocket: WebSocket, job_id: str):
-    await crawler_websocket_handlers["crawler"](websocket, job_id)
-
-@app.websocket('/ws/dbf/{job_id}')
-async def dbf_socket(websocket: WebSocket, job_id: str):
-    await dbf_websocket_handlers['dbf'](websocket, job_id)
-
-@app.websocket('/ws/ml/{job_id}')
-async def ml_socket(websocket: WebSocket, job_id: str):
-    await ml_websocket_handlers['ml'](websocket, job_id)
-
-@app.websocket('/ws/fuzzer/{job_id}')
-async def fuzzer_socket(websocket: WebSocket, job_id: str):
-    await fuzzer_websocket_handlers['fuzzer'](websocket, job_id)
-
-# Root endpoint
-@app.get("/")
-async def root():
-    return {"message": "TRACE API is running."}
-
-# For debugging - print raw request body
-@app.post("/api/debug")
-async def debug_endpoint(request: Request):
-    body = await request.body()
-    logger.info(f"Raw request body: {body}")
-    try:
-        json_body = await request.json()
-        logger.info(f"JSON body: {json_body}")
-        return {"received": json_body}
-    except Exception as e:
-        logger.error(f"Error parsing JSON: {e}")
-        return {"error": str(e), "raw_body": body.decode()}
-
-if __name__ == "__main__":
+from fastapi import FastAPI, Request, WebSocket
+from fastapi.middleware.cors import CORSMiddleware
+from strawberry.fastapi import GraphQLRouter
+import logging
+import uvicorn
+import strawberry
+import os
+import json
+from typing import List, Optional
+
+# Cralwer Routers and Services
+from src.modules.scanning.crawler_service_router import get_service_routers as get_crawler_routers
+from src.modules.scanning.crawler_service_router import get_websocket_handlers as get_crawler_websocket_handlers
+from src.modules.scanning.crawler_service import job_results as crawler_job_results, running_jobs as crawler_running_jobs
+
+# ML Routers and Services
+from src.modules.ai.ml_service_router import get_service_routers as get_ml_router
+from src.modules.ai.ml_service_router import get_websocket_handlers as get_ml_websocket_handlers
+from src.modules.ai.ml_service import job_results as ml_job_results, running_jobs as ml_running_jobs
+
+# Fuzzer Routers and Services
+from src.modules.fuzzer.service.fuzzer_service_router import get_service_routers as gett_fuzzer_routers
+from src.modules.fuzzer.service.fuzzer_service_router import get_websocket_handlers as get_fuzzer_websocket_handlers
+from src.modules.fuzzer.service.fuzzer_service import job_results as fuzzer_job_results
+from src.modules.fuzzer.service.fuzzer_service import running_jobs as fuzzer_running_jobs
+
+# DBF Routers and Services
+from src.modules.dbf.services.dbf_service_router import get_service_routers as get_dbf_routers
+from src.modules.dbf.services.dbf_service_router import get_websocket_handlers as get_dbf_websocket_handlers
+from src.modules.dbf.services.dbf_service import job_results as dbf_job_results, running_jobs as dbf_running_jobs
+
+# Set up logging
+logging.basicConfig(level=logging.INFO)
+logger = logging.getLogger(__name__)
+
+# GraphQL Schema Definitions
+@strawberry.type
+class CrawlerResultType:
+    id: int
+    url: str
+    parentUrl: Optional[str] = None
+    title: str
+    wordCount: int
+    charCount: int
+    linksFound: int
+    error: bool
+
+@strawberry.type
+class DBFResultType:
+    id: int
+    url: str
+    status: int
+    payload: str
+    length: int
+    error: bool
+
+@strawberry.type
+class CredentialType:
+    id: int
+    username: str
+    username_score: float
+    password: str
+    is_secure: bool
+    password_evaluation: str
+
+@strawberry.type
+class FuzzerResultType:
+    id: int
+    response: int
+    lines: int
+    words: int
+    chars: int
+    payload: str
+    length: int
+    error: bool
+
+@strawberry.type
+class JobStatus:
+    job_id: str
+    status: str
+    progress: float
+    urls_processed: int
+    total_urls: int
+    created_at: Optional[str] = None
+    started_at: Optional[str] = None
+    completed_at: Optional[str] = None
+    error: Optional[str] = None
+
+@strawberry.type
+class Query:
+    @strawberry.field
+    def get_crawler_results(self, job_id: str) -> List[CrawlerResultType]:
+        if job_id in crawler_job_results and 'result_file' in crawler_job_results[job_id]:
+            result_file = crawler_job_results[job_id]['result_file']
+
+            if os.path.exists(result_file):
+                try:
+                    with open(result_file, 'r') as file:
+                        data = json.load(file)
+                        return [
+                            CrawlerResultType(
+                                id=index,
+                                url=item['url'],
+                                title=item['title'],
+                                parentUrl=item.get('parentUrl'),
+                                wordCount=item['wordCount'],
+                                charCount=item['charCount'],
+                                linksFound=item['linksFound'],
+                                error=item['error'],
+                            ) for index, item in enumerate(data)
+                        ]
+                except Exception as e:
+                    logger.error(f'Error reading crawler results: {e}')
+                    return []
+        return []
+    
+    @strawberry.field
+    def get_dbf_results(self, job_id: str) -> List[DBFResultType]:
+        if job_id in dbf_job_results and 'results_file' in dbf_job_results[job_id]:
+            results_file = dbf_job_results[job_id]['results_file']
+
+            if os.path.exists(results_file):
+                try:
+                    with open(results_file, 'r') as file:
+                        data = json.load(file)
+                        return [
+                            DBFResultType(
+                                id=item.get('id', index),
+                                url=item['url'],
+                                status=item['status'],
+                                payload=item['payload'],
+                                length=item['length'],
+                                error=item['erro']
+                            ) for index, item in enumerate(data)
+                        ]
+                except Exception as e:
+                    logger.error(f'Error reading DBF results: {e}')
+                    return []
+        return []
+    
+    @strawberry.field
+    def get_ml_results(self, job_id: str) -> List[CredentialType]:
+        if job_id in ml_job_results and 'results_file' in ml_job_results[job_id]:
+            result_file = ml_job_results[job_id]['results_file']
+
+            if os.path.exists(result_file):
+                try:
+                    with open(result_file, 'r') as file:
+                        data = json.load(file)
+                        return [
+                            CredentialType(
+                                id=item['id'],
+                                username=item['username'],
+                                username_score=item['username_score'],
+                                password=item['password'],
+                                is_secure=item['is_secure'],
+                                password_evaluation=item['password_evaluation'],
+                            ) for item in data
+                        ]
+                except Exception as e:
+                    logger.error(f'Error reading ML results: {e}')
+                    return []
+        return []
+    
+    @strawberry.field
+    def get_fuzzer_results(self, job_id: str) -> List[FuzzerResultType]:
+        if job_id in fuzzer_job_results and 'results_file' in fuzzer_job_results[job_id]:
+            results_file = fuzzer_job_results[job_id]['results_file']
+
+            if os.path.exists(results_file):
+                try:
+                    with open(results_file, 'r') as file:
+                        data = json.load(file)
+                        return [
+                            FuzzerResultType(
+                                id=item['id'],
+                                response=item['response'],
+                                lines=item['lines'],
+                                words=item['words'],
+                                chars=item['chars'],
+                                payload=item['payload'],
+                                length=item['length'],
+                                error=item['error'],
+                            ) for item in data
+                        ]
+                
+                except Exception as e:
+                    logger.error(f'Error reading fuzzer results: {e}')
+                    return []
+                
+        return []
+    
+    @strawberry.field
+    def get_crawler_job_status(self, job_id: str) -> str:
+        if job_id in crawler_running_jobs:
+            return crawler_running_jobs[job_id]['status']
+        if job_id in crawler_job_results:
+            return 'completed'
+        return 'not found'
+    
+    @strawberry.field
+    def get_dbf_job_status(self, job_id: str) -> str:
+        if job_id in dbf_running_jobs:
+            return dbf_running_jobs[job_id]['status']
+        if job_id in dbf_job_results:
+            return 'completed'
+        return 'not found'
+    
+    @strawberry.field
+    def get_ml_job_status(self, job_id: str) -> str:
+        if job_id in ml_running_jobs:
+            return ml_running_jobs[job_id]['status']
+        if job_id in ml_job_results:
+            return 'completed'
+        return 'not found'
+
+    @strawberry.field
+    def get_fuzzer_job_status(self, job_id: str) -> str:
+        if job_id in fuzzer_running_jobs:
+            return fuzzer_running_jobs[job_id]['status']
+        if job_id in fuzzer_job_results:
+            return 'completed'
+        return 'not found'
+    
+schema = strawberry.Schema(query=Query)
+graphql_app = GraphQLRouter(schema)
+
+# Create FastAPI App
+app = FastAPI(title='Trace API')
+
+# config CORS to allow request from SveltKit frontend
+app.add_middleware(
+    CORSMiddleware,
+    allow_origins=["http://localhost:5173", "http://127.0.0.1:5173"],
+    allow_credentials=True,
+    allow_methods=["*"],
+    allow_headers=["*"],
+)
+
+# Include GraphQL router
+app.include_router(graphql_app, prefix='/graphql')
+
+# Register service routers
+# Crawler routers
+for router in get_crawler_routers():
+    app.include_router(router)
+
+# DBF routers
+for router in get_dbf_routers():
+    app.include_router(router)
+
+# ML router
+for router in get_ml_router():
+    app.include_router(router)
+
+# Fuzzer router
+for router in gett_fuzzer_routers():
+    app.include_router(router)
+
+# Register WebSocket handlers
+crawler_websocket_handlers = get_crawler_websocket_handlers()
+dbf_websocket_handlers = get_dbf_websocket_handlers()
+ml_websocket_handlers = get_ml_websocket_handlers()
+fuzzer_websocket_handlers = get_fuzzer_websocket_handlers()
+
+# WebSocket endpoint for crawler updates
+@app.websocket('/ws/crawler/{job_id}')
+async def crawler_socket(websocket: WebSocket, job_id: str):
+    await crawler_websocket_handlers["crawler"](websocket, job_id)
+
+@app.websocket('/ws/dbf/{job_id}')
+async def dbf_socket(websocket: WebSocket, job_id: str):
+    await dbf_websocket_handlers['dbf'](websocket, job_id)
+
+@app.websocket('/ws/ml/{job_id}')
+async def ml_socket(websocket: WebSocket, job_id: str):
+    await ml_websocket_handlers['ml'](websocket, job_id)
+
+@app.websocket('/ws/fuzzer/{job_id}')
+async def fuzzer_socket(websocket: WebSocket, job_id: str):
+    await fuzzer_websocket_handlers['fuzzer'](websocket, job_id)
+
+# Root endpoint
+@app.get("/")
+async def root():
+    return {"message": "TRACE API is running."}
+
+# For debugging - print raw request body
+@app.post("/api/debug")
+async def debug_endpoint(request: Request):
+    body = await request.body()
+    logger.info(f"Raw request body: {body}")
+    try:
+        json_body = await request.json()
+        logger.info(f"JSON body: {json_body}")
+        return {"received": json_body}
+    except Exception as e:
+        logger.error(f"Error parsing JSON: {e}")
+        return {"error": str(e), "raw_body": body.decode()}
+
+if __name__ == "__main__":
     uvicorn.run("main:app", host="127.0.0.1", port=8000, reload=True)